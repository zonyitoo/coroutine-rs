--- conflicted
+++ resolved
@@ -12,14 +12,8 @@
 #![doc(html_logo_url = "http://www.rust-lang.org/logos/rust-logo-128x128-blk-v2.png",
        html_favicon_url = "http://www.rust-lang.org/favicon.ico")]
 
-<<<<<<< HEAD
-#![feature(box_syntax, std_misc, libc, asm, core, alloc, test, unboxed_closures, page_size)]
-#![feature(rustc_private, optin_builtin_traits)]
-#![feature(scoped)]
-=======
 #![feature(std_misc, libc, asm, core, alloc, test, unboxed_closures, page_size)]
 #![feature(rustc_private)]
->>>>>>> 2cf7c7b6
 
 #[macro_use] extern crate log;
 extern crate libc;
@@ -32,11 +26,5 @@
 pub mod context;
 pub mod coroutine;
 pub mod stack;
-<<<<<<< HEAD
-pub mod processor;
-pub mod sync;
-mod thunk; // use self-maintained thunk, because std::thunk is temporary.
-=======
 mod thunk; // use self-maintained thunk, because std::thunk is temporary. May be replaced by FnBox in the future.
->>>>>>> 2cf7c7b6
 mod sys;